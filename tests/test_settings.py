import os
import platform
from textwrap import dedent
from unittest import TestCase

from semantic_release.errors import ImproperConfigurationError
from semantic_release.history import parser_angular
from semantic_release.settings import _config, current_commit_parser

from . import mock, reset_config

assert reset_config


# Set path to this directory
temp_dir = (
    os.path.join(os.path.abspath(os.path.dirname(__file__)), "tmp")
    if platform.system() == "Windows"
    else "/tmp/"
)


class ConfigTests(TestCase):
    def test_config(self):
        config = _config()
        self.assertEqual(
            config.get("version_variable"),
            "semantic_release/__init__.py:__version__",
        )

    @mock.patch("semantic_release.settings.getcwd", return_value=temp_dir)
    def test_defaults(self, mock_getcwd):
        config = _config()
        mock_getcwd.assert_called_once_with()
        self.assertEqual(config.get("minor_tag"), ":sparkles:")
        self.assertEqual(config.get("fix_tag"), ":nut_and_bolt:")
        self.assertFalse(config.get("patch_without_tag"))
        self.assertTrue(config.get("major_on_zero"))
        self.assertFalse(config.get("check_build_status"))
        self.assertEqual(config.get("hvcs"), "github")
<<<<<<< HEAD
        self.assertEqual(config.get("upload_to_repository"), True)
=======
        self.assertEqual(config.get("upload_to_pypi"), True)
        self.assertEqual(config.get("github_token_var"), "GH_TOKEN")
        self.assertEqual(config.get("gitlab_token_var"), "GL_TOKEN")
        self.assertEqual(config.get("pypi_pass_var"), "PYPI_PASSWORD")
        self.assertEqual(config.get("pypi_token_var"), "PYPI_TOKEN")
        self.assertEqual(config.get("pypi_user_var"), "PYPI_USERNAME")
>>>>>>> 8e79fdc1

    @mock.patch("semantic_release.settings.getcwd", return_value=temp_dir)
    def test_toml_override(self, mock_getcwd):
        # create temporary toml config file
        dummy_conf_path = os.path.join(temp_dir, "pyproject.toml")
        os.makedirs(os.path.dirname(dummy_conf_path), exist_ok=True)
<<<<<<< HEAD
        toml_conf_content = {
            "tool": {
                "foo": {"bar": "baz"},
                "semantic_release": {
                    "upload_to_repository": False,
                    "version_source": "tag",
                    "foo": "bar",
                },
            },
        }
=======
        toml_conf_content = """
[tool.foo]
bar = "baz"
[tool.semantic_release]
upload_to_pypi = false
version_source = "tag"
foo = "bar"
"""
>>>>>>> 8e79fdc1
        with open(dummy_conf_path, "w") as dummy_conf_file:
            dummy_conf_file.write(toml_conf_content)

        config = _config()
        mock_getcwd.assert_called_once_with()
        self.assertEqual(config.get("hvcs"), "github")
        self.assertEqual(config.get("upload_to_repository"), False)
        self.assertEqual(config.get("version_source"), "tag")
        self.assertEqual(config.get("foo"), "bar")

        # delete temporary toml config file
        os.remove(dummy_conf_path)

    @mock.patch("semantic_release.settings.logger.warning")
    @mock.patch("semantic_release.settings.getcwd", return_value=temp_dir)
    def test_no_raise_toml_error(self, mock_getcwd, mock_warning):
        # create temporary toml config file
        dummy_conf_path = os.path.join(temp_dir, "pyproject.toml")
        bad_toml_conf_content = """\
        TITLE OF BAD TOML
        [section]
        key = # BAD BECAUSE NO VALUE
        """
        os.makedirs(os.path.dirname(dummy_conf_path), exist_ok=True)

        with open(dummy_conf_path, "w") as dummy_conf_file:
            dummy_conf_file.write(bad_toml_conf_content)

        _ = _config()
        mock_getcwd.assert_called_once_with()
        mock_warning.assert_called_once_with(
            'Could not decode pyproject.toml: Invalid key "TITLE OF BAD TOML" at line 1 col 25'
        )
        # delete temporary toml config file
        os.remove(dummy_conf_path)

    @mock.patch("semantic_release.settings.getcwd", return_value=temp_dir)
    def test_toml_no_psr_section(self, mock_getcwd):
        # create temporary toml config file
        dummy_conf_path = os.path.join(temp_dir, "pyproject.toml")
        toml_conf_content = dedent(
            """
            [tool.foo]
            bar = "baz"
            """
        )
        os.makedirs(os.path.dirname(dummy_conf_path), exist_ok=True)

        with open(dummy_conf_path, "w") as dummy_conf_file:
            dummy_conf_file.write(toml_conf_content)

        config = _config()
        mock_getcwd.assert_called_once_with()
        self.assertEqual(config.get("hvcs"), "github")
        # delete temporary toml config file
        os.remove(dummy_conf_path)

    @mock.patch("semantic_release.settings.config.get", lambda *x: "nonexistent.parser")
    def test_current_commit_parser_should_raise_error_if_parser_module_do_not_exist(
        self,
    ):
        self.assertRaises(ImproperConfigurationError, current_commit_parser)

    @mock.patch(
        "semantic_release.settings.config.get",
        lambda *x: "semantic_release.not_a_parser",
    )
    def test_current_commit_parser_should_raise_error_if_parser_do_not_exist(self):
        self.assertRaises(ImproperConfigurationError, current_commit_parser)

    def test_current_commit_parser_should_return_correct_parser(self):
        self.assertEqual(current_commit_parser(), parser_angular.parse_commit_message)<|MERGE_RESOLUTION|>--- conflicted
+++ resolved
@@ -38,43 +38,29 @@
         self.assertTrue(config.get("major_on_zero"))
         self.assertFalse(config.get("check_build_status"))
         self.assertEqual(config.get("hvcs"), "github")
-<<<<<<< HEAD
         self.assertEqual(config.get("upload_to_repository"), True)
-=======
-        self.assertEqual(config.get("upload_to_pypi"), True)
         self.assertEqual(config.get("github_token_var"), "GH_TOKEN")
         self.assertEqual(config.get("gitlab_token_var"), "GL_TOKEN")
         self.assertEqual(config.get("pypi_pass_var"), "PYPI_PASSWORD")
         self.assertEqual(config.get("pypi_token_var"), "PYPI_TOKEN")
         self.assertEqual(config.get("pypi_user_var"), "PYPI_USERNAME")
->>>>>>> 8e79fdc1
+        self.assertEqual(config.get("repository_user_var"), "REPOSITORY_USERNAME")
+        self.assertEqual(config.get("repository_password_var"), "REPOSITORY_PASSWORD")
+
 
     @mock.patch("semantic_release.settings.getcwd", return_value=temp_dir)
     def test_toml_override(self, mock_getcwd):
         # create temporary toml config file
         dummy_conf_path = os.path.join(temp_dir, "pyproject.toml")
         os.makedirs(os.path.dirname(dummy_conf_path), exist_ok=True)
-<<<<<<< HEAD
-        toml_conf_content = {
-            "tool": {
-                "foo": {"bar": "baz"},
-                "semantic_release": {
-                    "upload_to_repository": False,
-                    "version_source": "tag",
-                    "foo": "bar",
-                },
-            },
-        }
-=======
         toml_conf_content = """
 [tool.foo]
 bar = "baz"
 [tool.semantic_release]
-upload_to_pypi = false
+upload_to_repository = false
 version_source = "tag"
 foo = "bar"
 """
->>>>>>> 8e79fdc1
         with open(dummy_conf_path, "w") as dummy_conf_file:
             dummy_conf_file.write(toml_conf_content)
 
