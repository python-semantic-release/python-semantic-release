"""CI Checks
"""
import os
from typing import Callable

from semantic_release.errors import CiVerificationError


def checker(func: Callable) -> Callable:
    """
    A decorator that will convert AssertionErrors into
    CiVerificationError.

    :param func: A function that will raise AssertionError
    :return: The given function wrapped to raise a CiVerificationError on AssertionError
    """

    def func_wrapper(*args, **kwargs):
        try:
            func(*args, **kwargs)
            return True
        except AssertionError:
            raise CiVerificationError(
                'The verification check for the environment did not pass.'
            )

    return func_wrapper


@checker
def travis(branch: str):
    """
    Performs necessary checks to ensure that the travis build is one
    that should create releases.

    :param branch: The branch the environment should be running against.
    """
    assert os.environ.get('TRAVIS_BRANCH') == branch
    assert os.environ.get('TRAVIS_PULL_REQUEST') == 'false'


@checker
def semaphore(branch: str):
    """
    Performs necessary checks to ensure that the semaphore build is successful,
    on the correct branch and not a pull-request.

    :param branch:  The branch the environment should be running against.
    """
    assert os.environ.get('BRANCH_NAME') == branch
    assert os.environ.get('PULL_REQUEST_NUMBER') is None
    assert os.environ.get('SEMAPHORE_THREAD_RESULT') != 'failed'


@checker
def frigg(branch: str):
    """
    Performs necessary checks to ensure that the frigg build is one
    that should create releases.

    :param branch: The branch the environment should be running against.
    """
    assert os.environ.get('FRIGG_BUILD_BRANCH') == branch
    assert not os.environ.get('FRIGG_PULL_REQUEST')


@checker
def circle(branch: str):
    """
    Performs necessary checks to ensure that the circle build is one
    that should create releases.

    :param branch: The branch the environment should be running against.
    """
    assert os.environ.get('CIRCLE_BRANCH') == branch
    assert not os.environ.get('CI_PULL_REQUEST')


<<<<<<< HEAD
def check(branch: str = 'master'):
=======
@checker
def gitlab(branch):
    """
    Performs necessary checks to ensure that the gitlab build is one
    that should create releases.

    :param branch: The branch the environment should be running against.
    """
    assert os.environ.get('CI_COMMIT_REF_NAME') == branch
    # TODO - don't think there's a merge request indicator variable


def check(branch='master'):
>>>>>>> 85fe6384
    """
    Detects the current CI environment, if any, and performs necessary
    environment checks.

    :param branch: The branch that should be the current branch.
    """

    if os.environ.get('TRAVIS') == 'true':
        travis(branch)
    elif os.environ.get('SEMAPHORE') == 'true':
        semaphore(branch)
    elif os.environ.get('FRIGG') == 'true':
        frigg(branch)
    elif os.environ.get('CIRCLECI') == 'true':
<<<<<<< HEAD
        circle(branch)
=======
        return circle(branch)
    elif os.environ.get('GITLAB_CI') == 'true':
        return gitlab(branch)
>>>>>>> 85fe6384
<|MERGE_RESOLUTION|>--- conflicted
+++ resolved
@@ -76,11 +76,8 @@
     assert not os.environ.get('CI_PULL_REQUEST')
 
 
-<<<<<<< HEAD
-def check(branch: str = 'master'):
-=======
 @checker
-def gitlab(branch):
+def gitlab(branch: str):
     """
     Performs necessary checks to ensure that the gitlab build is one
     that should create releases.
@@ -91,8 +88,7 @@
     # TODO - don't think there's a merge request indicator variable
 
 
-def check(branch='master'):
->>>>>>> 85fe6384
+def check(branch: str='master'):
     """
     Detects the current CI environment, if any, and performs necessary
     environment checks.
@@ -107,10 +103,6 @@
     elif os.environ.get('FRIGG') == 'true':
         frigg(branch)
     elif os.environ.get('CIRCLECI') == 'true':
-<<<<<<< HEAD
         circle(branch)
-=======
-        return circle(branch)
     elif os.environ.get('GITLAB_CI') == 'true':
-        return gitlab(branch)
->>>>>>> 85fe6384
+        gitlab(branch)