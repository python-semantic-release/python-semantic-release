import re

<<<<<<< HEAD
from git import GitCommandError, TagObject, Repo
=======
from git import GitCommandError, NoSuchPathError, Repo
>>>>>>> 5411c8d8

from .errors import GitError
from .settings import config

try:
    repo = Repo('.git', search_parent_directories=True)
except NoSuchPathError:
    repo = None


def get_commit_log(from_rev=None):
    """
    Yields all commit messages from last to first.
    """

    rev = None
    if from_rev:
        rev = '...{from_rev}'.format(from_rev=from_rev)
    for commit in repo.iter_commits(rev):
        yield (commit.hexsha, commit.message)


def get_last_version(skip_tags=None):
    """
    return last version from repo tags

    :return: a string contains version number
    """
<<<<<<< HEAD
    skip_tags = skip_tags or []

    def version_finder(x):
        if isinstance(x.commit, TagObject):
            return x.tag.tagged_date
        return x.commit.committed_date

    for i in sorted(repo.tags, reverse=True, key=version_finder):
=======

    for i in sorted(repo.tags, key=lambda x: x.commit.committed_date, reverse=True):
>>>>>>> 5411c8d8
        if re.match('v\d+\.\d+\.\d+', i.name):
            if i.name in skip_tags:
                continue
            return i.name[1:]


def get_version_from_tag(tag_name):
    for i in repo.tags:
        if i.name == tag_name:
            return i.commit.hexsha


def get_repository_owner_and_name():
    """
    Checks the origin remote to get the owner and name of the remote repository.

    :return: a tuple of the owner and name
    """

    url = repo.remote('origin').url
    parts = re.search(r'([^/:]+)/([^/]+).git$', url)

    return parts.group(1), parts.group(2)


def get_current_head_hash():
    """
    Gets the commit hash of the current HEAD.

    :return: a string with the commit hash.
    """

    return repo.head.commit.name_rev.split(' ')[0]


def commit_new_version(version):
    """
    Commits the file containing the version number variable with the version number as the commit
    message.

    :param version: The version number to be used in the commit message
    """

    repo.git.add(config.get('semantic_release', 'version_variable').split(':')[0])
    return repo.git.commit(m=version, author="semantic-release <semantic-release>")


def tag_new_version(version):
    """
    Creates a new tag with the version number prefixed with v.

    :param version: The version number used in the tag as a string.
    """

    return repo.git.tag('-a', 'v{0}'.format(version), m='v{0}'.format(version))


def push_new_version(gh_token=None, owner=None, name=None):
    """
    Runs git push and git push --tags
    :param gh_token: Github token used to push.
    :param owner: Organisation or user that owns the repository.
    :param name: Name of repository.
    """

    server = 'origin'
    if gh_token:
        server = 'https://{token}@{repo}'.format(
            token=gh_token,
            repo='github.com/{owner}/{name}.git'.format(owner=owner, name=name)
        )

    try:
        repo.git.push(server, 'master')
        repo.git.push('--tags', server, 'master')
    except GitCommandError as error:
        message = str(error)
        if gh_token:
            message = message.replace(gh_token, '[GH_TOKEN]')
        raise GitError(message)


def checkout(branch):
    """
    Checkout the given branch in the local repository.

    :param branch: The branch to checkout.
    """

    return repo.git.checkout(branch)<|MERGE_RESOLUTION|>--- conflicted
+++ resolved
@@ -1,10 +1,6 @@
 import re
 
-<<<<<<< HEAD
-from git import GitCommandError, TagObject, Repo
-=======
-from git import GitCommandError, NoSuchPathError, Repo
->>>>>>> 5411c8d8
+from git import GitCommandError, TagObject, NoSuchPathError, Repo
 
 from .errors import GitError
 from .settings import config
@@ -33,7 +29,6 @@
 
     :return: a string contains version number
     """
-<<<<<<< HEAD
     skip_tags = skip_tags or []
 
     def version_finder(x):
@@ -42,10 +37,6 @@
         return x.commit.committed_date
 
     for i in sorted(repo.tags, reverse=True, key=version_finder):
-=======
-
-    for i in sorted(repo.tags, key=lambda x: x.commit.committed_date, reverse=True):
->>>>>>> 5411c8d8
         if re.match('v\d+\.\d+\.\d+', i.name):
             if i.name in skip_tags:
                 continue
