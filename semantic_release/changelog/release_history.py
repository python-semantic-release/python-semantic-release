--- conflicted
+++ resolved
@@ -6,12 +6,9 @@
 from typing import TYPE_CHECKING, Iterable, Iterator
 
 from git.objects.tag import TagObject
-<<<<<<< HEAD
 from git.refs.tag import Tag
 from git.repo.base import Repo
 from git.util import Actor
-=======
->>>>>>> 3c7db14e
 
 # For Python3.7 compatibility
 from typing_extensions import TypedDict
